--- conflicted
+++ resolved
@@ -2,108 +2,22 @@
     "content": [
         {
             "path": "ModelBehaviorDefs/Airliner/Airbus.xml",
-<<<<<<< HEAD
-            "size": 37721,
-            "date": "132402817714110148"
-        },
-        {
-            "path": "ModelBehaviorDefs/Airliner/FMC.xml",
-            "size": 59885,
-=======
             "size": 36725,
->>>>>>> 816bb55f
             "date": "132402817714110148"
         },
         {
             "path": "ModelBehaviorDefs/Asobo/Airliner/Airbus.xml",
-<<<<<<< HEAD
-            "size": 41920,
-            "date": "132402817714110148"
-        },
-        {
-            "path": "ModelBehaviorDefs/Asobo/Airliner/FMC.xml",
-            "size": 62826,
-            "date": "132402817714110148"
-        },
-        {
-            "path": "SimObjects/AirPlanes/Asobo_A320_NEO/approach.FLT",
-            "size": 4089,
-            "date": "132402817714110148"
-        },
-        {
-            "path": "SimObjects/AirPlanes/Asobo_A320_NEO/apron.FLT",
-            "size": 4161,
-            "date": "132402817714110148"
-        },
-        {
-            "path": "SimObjects/AirPlanes/Asobo_A320_NEO/cruise.FLT",
-            "size": 4177,
-=======
             "size": 37469,
->>>>>>> 816bb55f
             "date": "132402817714110148"
         },
         {
             "path": "SimObjects/AirPlanes/Asobo_A320_NEO/engines.cfg",
-<<<<<<< HEAD
-            "size": 10489,
-            "date": "132402817714110148"
-        },
-        {
-            "path": "SimObjects/AirPlanes/Asobo_A320_NEO/final.FLT",
-            "size": 4171,
-            "date": "132402817714110148"
-        },
-        {
-            "path": "SimObjects/AirPlanes/Asobo_A320_NEO/model/A320_NEO_INTERIOR.xml",
-            "size": 133336,
-            "date": "132402817714110148"
-        },
-        {
-            "path": "SimObjects/AirPlanes/Asobo_A320_NEO/panel/panel.xml",
-            "size": 25898,
-            "date": "132402817714110148"
-        },
-        {
-            "path": "SimObjects/AirPlanes/Asobo_A320_NEO/runway.FLT",
-            "size": 4210,
-            "date": "132402817714110148"
-        },
-        {
-            "path": "SimObjects/AirPlanes/Asobo_A320_NEO/sound/Asobo_A320_NEO.PC.PCK",
-            "size": 59377074,
-            "date": "132402817714110148"
-        },
-        {
-            "path": "SimObjects/AirPlanes/Asobo_A320_NEO/sound/Asobo_A320_NEO_Improved.PC.PCK",
-            "size": 13198,
-            "date": "132402817714110148"
-        },
-        {
-            "path": "SimObjects/AirPlanes/Asobo_A320_NEO/sound/sound.xml",
-            "size": 29904,
-=======
             "size": 10383,
->>>>>>> 816bb55f
             "date": "132402817714110148"
         },
         {
             "path": "SimObjects/AirPlanes/Asobo_A320_NEO/systems.cfg",
-<<<<<<< HEAD
-            "size": 17926,
-            "date": "132402817714110148"
-        },
-        {
-            "path": "SimObjects/AirPlanes/Asobo_A320_NEO/taxi.flt",
-            "size": 4107,
-            "date": "132402817714110148"
-        },
-        {
-            "path": "effects/LIGHT_A32NX_TaxiLarge.fx",
-            "size": 1278,
-=======
             "size": 17699,
->>>>>>> 816bb55f
             "date": "132402817714110148"
         },
         {
@@ -288,83 +202,47 @@
         },
         {
             "path": "html_ui/Pages/VCockpit/Instruments/Airliners/A320_Neo/EICAS/A320_Neo_EICAS.html",
-<<<<<<< HEAD
-            "size": 5471,
-=======
             "size": 4338,
->>>>>>> 816bb55f
             "date": "132402817714110148"
         },
         {
             "path": "html_ui/Pages/VCockpit/Instruments/Airliners/A320_Neo/EICAS/A320_Neo_EICAS.js",
-<<<<<<< HEAD
-            "size": 10648,
-=======
             "size": 4638,
->>>>>>> 816bb55f
             "date": "132402817714110148"
         },
         {
             "path": "html_ui/Pages/VCockpit/Instruments/Airliners/A320_Neo/EICAS/ECAM/A320_Neo_LowerECAM_APU.css",
-<<<<<<< HEAD
-            "size": 2001,
-=======
             "size": 1791,
->>>>>>> 816bb55f
             "date": "132402817714110148"
         },
         {
             "path": "html_ui/Pages/VCockpit/Instruments/Airliners/A320_Neo/EICAS/ECAM/A320_Neo_LowerECAM_APU.html",
-<<<<<<< HEAD
-            "size": 3159,
-=======
             "size": 2817,
->>>>>>> 816bb55f
             "date": "132402817714110148"
         },
         {
             "path": "html_ui/Pages/VCockpit/Instruments/Airliners/A320_Neo/EICAS/ECAM/A320_Neo_LowerECAM_APU.js",
-<<<<<<< HEAD
-            "size": 11092,
-=======
             "size": 7195,
->>>>>>> 816bb55f
             "date": "132402817714110148"
         },
         {
             "path": "html_ui/Pages/VCockpit/Instruments/Airliners/A320_Neo/EICAS/ECAM/A320_Neo_LowerECAM_BLEED.css",
-<<<<<<< HEAD
-            "size": 1388,
-=======
             "size": 734,
->>>>>>> 816bb55f
             "date": "132402817714110148"
         },
         {
             "path": "html_ui/Pages/VCockpit/Instruments/Airliners/A320_Neo/EICAS/ECAM/A320_Neo_LowerECAM_BLEED.html",
-<<<<<<< HEAD
-            "size": 9950,
-=======
             "size": 472,
->>>>>>> 816bb55f
             "date": "132402817714110148"
         },
         {
             "path": "html_ui/Pages/VCockpit/Instruments/Airliners/A320_Neo/EICAS/ECAM/A320_Neo_LowerECAM_BLEED.js",
-<<<<<<< HEAD
-            "size": 4479,
-=======
             "size": 939,
->>>>>>> 816bb55f
             "date": "132402817714110148"
         },
         {
             "path": "html_ui/Pages/VCockpit/Instruments/Airliners/A320_Neo/EICAS/ECAM/A320_Neo_LowerECAM_DOOR.css",
-<<<<<<< HEAD
-            "size": 2291,
-=======
             "size": 2424,
->>>>>>> 816bb55f
             "date": "132402817714110148"
         },
         {
@@ -374,139 +252,17 @@
         },
         {
             "path": "html_ui/Pages/VCockpit/Instruments/Airliners/A320_Neo/EICAS/ECAM/A320_Neo_LowerECAM_DOOR.js",
-<<<<<<< HEAD
-            "size": 5142,
-            "date": "132402817714110148"
-        },
-        {
-            "path": "html_ui/Pages/VCockpit/Instruments/Airliners/A320_Neo/EICAS/ECAM/A320_Neo_LowerECAM_Engine.css",
-            "size": 2008,
-            "date": "132402817714110148"
-        },
-        {
-            "path": "html_ui/Pages/VCockpit/Instruments/Airliners/A320_Neo/EICAS/ECAM/A320_Neo_LowerECAM_Engine.html",
-            "size": 3804,
-            "date": "132402817714110148"
-        },
-        {
-            "path": "html_ui/Pages/VCockpit/Instruments/Airliners/A320_Neo/EICAS/ECAM/A320_Neo_LowerECAM_Engine.js",
-            "size": 13450,
-            "date": "132402817714110148"
-        },
-        {
-            "path": "html_ui/Pages/VCockpit/Instruments/Airliners/A320_Neo/EICAS/ECAM/A320_Neo_LowerECAM_FTCL.css",
-            "size": 2953,
-            "date": "132402817714110148"
-        },
-        {
-            "path": "html_ui/Pages/VCockpit/Instruments/Airliners/A320_Neo/EICAS/ECAM/A320_Neo_LowerECAM_FTCL.html",
-            "size": 12026,
-            "date": "132402817714110148"
-        },
-        {
-            "path": "html_ui/Pages/VCockpit/Instruments/Airliners/A320_Neo/EICAS/ECAM/A320_Neo_LowerECAM_FTCL.js",
-            "size": 7434,
-            "date": "132402817714110148"
-        },
-        {
-            "path": "html_ui/Pages/VCockpit/Instruments/Airliners/A320_Neo/EICAS/EICAS_Common.css",
-            "size": 1317,
-            "date": "132402817714110148"
-        },
-        {
-            "path": "html_ui/Pages/VCockpit/Instruments/Airliners/A320_Neo/EICAS/EICAS_Common.html",
-            "size": 1752,
-            "date": "132402817714110148"
-        },
-        {
-            "path": "html_ui/Pages/VCockpit/Instruments/Airliners/A320_Neo/EICAS/EICAS_Common.js",
-            "size": 4361,
-            "date": "132402817714110148"
-        },
-        {
-            "path": "html_ui/Pages/VCockpit/Instruments/Airliners/A320_Neo/FCU/A320_Neo_FCU.css",
-            "size": 3553,
-            "date": "132402817714110148"
-        },
-        {
-            "path": "html_ui/Pages/VCockpit/Instruments/Airliners/A320_Neo/FCU/A320_Neo_FCU.html",
-            "size": 6454,
-            "date": "132402817714110148"
-        },
-        {
-            "path": "html_ui/Pages/VCockpit/Instruments/Airliners/A320_Neo/FCU/A320_Neo_FCU.js",
-            "size": 26444,
-            "date": "132402817714110148"
-        },
-        {
-            "path": "html_ui/Pages/VCockpit/Instruments/Airliners/A320_Neo/MFD/A320_Neo_MFD.css",
-            "size": 8421,
-=======
             "size": 5038,
->>>>>>> 816bb55f
             "date": "132402817714110148"
         },
         {
             "path": "html_ui/Pages/VCockpit/Instruments/Airliners/A320_Neo/MFD/A320_Neo_MFD.html",
-<<<<<<< HEAD
-            "size": 12144,
-=======
             "size": 9607,
->>>>>>> 816bb55f
             "date": "132402817714110148"
         },
         {
             "path": "html_ui/Pages/VCockpit/Instruments/Airliners/A320_Neo/MFD/A320_Neo_MFD.js",
-<<<<<<< HEAD
-            "size": 25062,
-            "date": "132402817714110148"
-        },
-        {
-            "path": "html_ui/Pages/VCockpit/Instruments/Airliners/A320_Neo/MFD/NDCompass.js",
-            "size": 37871,
-            "date": "132402817714110148"
-        },
-        {
-            "path": "html_ui/Pages/VCockpit/Instruments/Airliners/A320_Neo/PFD/A320_Neo_PFD.html",
-            "size": 6887,
-            "date": "132402817714110148"
-        },
-        {
-            "path": "html_ui/Pages/VCockpit/Instruments/Airliners/A320_Neo/PFD/A320_Neo_PFD.js",
-            "size": 10625,
-            "date": "132402817714110148"
-        },
-        {
-            "path": "html_ui/Pages/VCockpit/Instruments/Airliners/A320_Neo/PFD/Airbus_FMA.js",
-            "size": 85477,
-            "date": "132402817714110148"
-        },
-        {
-            "path": "html_ui/Pages/VCockpit/Instruments/Airliners/A320_Neo/PFD/AirspeedIndicator.js",
-            "size": 139127,
-            "date": "132402817714110148"
-        },
-        {
-            "path": "html_ui/Pages/VCockpit/Instruments/Airliners/A320_Neo/PFD/AltimeterIndicator.js",
-            "size": 99399,
-            "date": "132402817714110148"
-        },
-        {
-            "path": "html_ui/Pages/VCockpit/Instruments/Airliners/A320_Neo/PFD/AttitudeIndicator.js",
-            "size": 102295,
-            "date": "132402817714110148"
-        },
-        {
-            "path": "html_ui/Pages/VCockpit/Instruments/Airliners/A320_Neo/PFD/ILSIndicator.js",
-            "size": 21404,
-            "date": "132402817714110148"
-        },
-        {
-            "path": "html_ui/Pages/VCockpit/Instruments/Airliners/A320_Neo/PFD/VerticalSpeedIndicator.js",
-            "size": 44232,
-=======
             "size": 20504,
->>>>>>> 816bb55f
             "date": "132402817714110148"
         }
     ]
