--- conflicted
+++ resolved
@@ -1,24 +1,24 @@
 class A32NX_Core {
     constructor() {
-<<<<<<< HEAD
         this.lastTime = 0;
         this.modules = [
             new A32NX_APU(),
+            new A32NX_BrakeTemp(),
             new LocalVarUpdater(),
-        ]
+        ];
     }
 
     init(startTime) {
         this.lastTime = startTime;
         this.modules.forEach(module => {
-            if (typeof module.init === 'function') {
+            if (typeof module.init === "function") {
                 module.init();
             }
-        })
+        });
     }
 
     beforeUpdate() {
-        const now = Date.now()
+        const now = Date.now();
         this.deltaTime = now - this.lastTime;
         this.lastTime = now;
     }
@@ -26,20 +26,6 @@
         this.beforeUpdate();
         this.modules.forEach(module => {
             module.update(this.deltaTime);
-        })
-=======
-        console.log('A32NX_Core constructed');
-        this.apu = new A32NX_APU();
-        this.brakeTemp = new A32NX_BrakeTemp();
-    }
-    init() {
-        console.log('A32NX_Core init');
-        this.apu.init();
-        this.brakeTemp.init();
-    }
-    update(_deltaTime) {
-        this.apu.update(_deltaTime);
-        this.brakeTemp.update(_deltaTime);
->>>>>>> d5113e60
+        });
     }
 }