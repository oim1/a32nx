# Changelog
<!-- ⚠⚠ Please follow the format provided ⚠⚠ -->
<!-- Always use "1." at the start instead of "2. " or "X. " as GitHub will auto renumber everything. -->
<!-- Use the following format below -->
<!--  1. [Changed Area] Title of changes - @github username (Name)  -->
## 2020/10
1. [ND] Change ND Sizing - @nathaninnes (Nathan Innes)
1. [GPWS] Added Pull Up, Sink Rate, Dont sink GPWS with Default Sounds & Added (Too low) terrain, flaps and gear without Sounds (Future PR by Boris) - @oliverpope03 (Oliver Pope)
1. [Sounds] Added new sounds for fuel pumps, flaps, ground roll and rattles, touchdowns, and wind - @hotshotp (Boris)
1. [ND] Hide the aircraft indicator in PLAN mode while ADIRS are not aligned - @lousybyte (lousybyte)
1. [LIGHTS] Improved Strobe, Nav and beacon lights - @lukecologne (lukecologne)
1. [Sounds] Added new startup sounds - @hotshotp (Boris)
1. [ECAM] ELAC/SEC warning color fix, added spoiler functionality to ECAM page - @wpine215 (Iceman)
1. [OVHD] Implemented missing functionality for multiple overhead buttons and switches - @wpine215 (Iceman)
1. [ECAM] Improved APU ECAM visuals - @wpine215 (Iceman)
1. [TEXTURES] changed texture of glareshield and added details
1. [ECAM] Improved Fuel ECAM visuals and corrected center pump inconsistency - @wpine215 (Iceman)
1. [MISC] Separated Captian and F/O displays - @tyler58546 (tyler58546)
1. [ECAM] Added engine FADEC power supply logic - @tyler58546 (tyler58546)
1. [ECAM] Improved lower engine ECAM - @lousybyte (lousybyte)
1. [CDU] Add "Closest Airports" page - @lhoenig (Lukas Hoenig)
1. [PFD] Fixed FD bars appearing on PFD when on the ground - @Curtis-VL (Curtis)
1. [CDU] Added IRS Init page - @externoak (Externo)
1. [OVHD] Implement additional overhead button/switch functionality (EMER ELEC, EVAC, air data switching, etc.) - @wpine215 (Iceman)
1. [ECAM] Made open doors on DOOR/OXY page amber instead of green - @Benjozork (Benjamin Dupont)
1. [PFD] Adjust vertical Flight Director offset - @veikkos (Veikko Soininen)
1. [PFD] Fix Radio altimeter only updating every second - @lukecologne (luke)
1. [Systems] Pitot heating should now be active while engines are running - @lousybyte (lousybyte)
1. [TEXTURES] Higher resoloution Mainpanel, fixed glareshield texture error - @Pleasure0102 (Pleasure)
1. [ECAM] Overhauled WHEEL Page - @Benjozork (Benjamin Dupont)
1. [CDU] Add approach waypoints to DCT page - @lengyc0208 (lyc)
1. [Sounds] Added 3D emitters for all sounds
1. [Sounds] Added sounds for Evac horn, emer cabin call, mech horn, gear extend/retract, and cargo door - @hotshotp (Boris)
1. [CDU] Revised blue, green and amber colors on CDU - @lucky38i (Lucky38i)
1. [CDU] Revised INIT A & B Page - @lucky38i (Lucky38i)
1. [CDU] Fixed certain STARs not showing on arrivals page - @tyler58546 (tyler58546)
1. [CHECKLISTS] Added several situations from QRH to checklists - FBI#7771
1. [ECAM] Fix ECAM wheel page being selected before all gears are downlocked - @lukecologne (luke)
1. [MISC] Added standby instrument brightness adjustment and attitude reset - @2hwk (2Cas#1022 on discord)
1. [MISC] Added standby instrument bugs page and corrected standby instrument font and behaviour on power loss - @2hwk (2Cas#1022 on discord)
1. [PFD] Added the ability to display metric altitudes - @lousybyte (lousybyte)
1. [ECAM] Added messages related to anti-skid / N.W. steering being off - @Benjozork (Benjamin Dupont)
1. [CDU] Updated HOLD Page to honeywell spec, PLAN page updated to show holds - @sepiroth887 (sepiroth887)
1. [FCU] Fixed incrementing the QNH while in hPa mode - @lousybyte (lousybyte)
1. [CDU] Follow Green Dot speed on approach with flaps clean - @veikkos (Veikko Soininen)
1. [ND] Fixed cyan heading bug not showing on ND in VOR and LS modes - @AdenFlorian (David Valachovic)
1. [CDU] Improved the VERT REV page - @lousybyte (lousybyte)
1. [PFD] Correct PFD attitude indicator onground/inflight - @MMontalto (PiCcy)
1. [ND] Added WX/TERR on ND brightness knob, fix ND/PFD brightness tooltips - @lukecologne (luke)
<<<<<<< HEAD
1. [MISC] New custom display font for PFD/ND/ECAM/MCDU. Overhauled formatting, CSS, and colors of ECAM pages - @wpine215 (Iceman)
=======
1. [MISC] New custom display font. Overhauled formatting, CSS, and colors of ECAM pages - @wpine215 (Iceman)
1. [OVHD] Made AIR COND knobs continuous - @Benjozork (Benjamin Dupont)
>>>>>>> fa9adcc6

## 2020/09
1. [General] Add CHANGELOG.md - @nathaninnes (Nathan Innes)
1. [ECAM] Improved Upper ECAM Visuals - @wpine215 (Iceman)
1. [TEXTURES] Changed roughness of glareshield - @Pleasure (Pleasure)
1. [CDU] Fixed several issues related to incorrect active waypoints - @lousybyte (lousybyte)
1. [CDU] Fixed a crash when trying to replace a waypoint in the flight plan - @lousybyte (lousybyte)
1. [EXTERIOR] Fixed issue in engine rotation animation that made it rotate too quickly - @lukecologne (lukecologne)
1. [PFD] Remove code related to unrelevant aircraft - @1Revenger1 (Avery Black)
1. [ECAM] Lower ECAM DOOR Page Colour Fix - @nathaninnes (Nathan Innes)
1. [ND] Add DME distances, VOR/ADF needles and functioning ADF2 - @blitzcaster (bltzcstr)
1. [OVHD] Fixed Battery Indicator Colour - @nathaninnes (Nathan Innes)
1. [MISC] Removed Fuel Patch from MSFS Update 1.8.3 - @nathaninnes (Nathan Innes)
<|MERGE_RESOLUTION|>--- conflicted
+++ resolved
@@ -47,12 +47,8 @@
 1. [CDU] Improved the VERT REV page - @lousybyte (lousybyte)
 1. [PFD] Correct PFD attitude indicator onground/inflight - @MMontalto (PiCcy)
 1. [ND] Added WX/TERR on ND brightness knob, fix ND/PFD brightness tooltips - @lukecologne (luke)
-<<<<<<< HEAD
 1. [MISC] New custom display font for PFD/ND/ECAM/MCDU. Overhauled formatting, CSS, and colors of ECAM pages - @wpine215 (Iceman)
-=======
-1. [MISC] New custom display font. Overhauled formatting, CSS, and colors of ECAM pages - @wpine215 (Iceman)
 1. [OVHD] Made AIR COND knobs continuous - @Benjozork (Benjamin Dupont)
->>>>>>> fa9adcc6
 
 ## 2020/09
 1. [General] Add CHANGELOG.md - @nathaninnes (Nathan Innes)
